#!/usr/bin/env python
# -*- coding: utf-8 -*-

from setuptools import setup

with open('README.rst') as readme_file:
    readme = readme_file.read()

setup(
    name='ymmsl',
<<<<<<< HEAD
    version='0.7.0',
=======
    version='0.8.0',
>>>>>>> fc19f3c3
    description="Python bindings for the YAML version of the Multiscale Modeling and Simulation Language",
    long_description=readme + '\n\n',
    author="Lourens Veen",
    author_email='l.veen@esciencecenter.nl',
    url='https://github.com/multiscale/ymmsl-python',
    packages=[
        'ymmsl',
    ],
    package_dir={'ymmsl':
                 'ymmsl'},
    include_package_data=True,
    license="Apache Software License 2.0",
    zip_safe=False,
    keywords='yMMSL multiscale modeling simulation YAML',
    classifiers=[
        'Development Status :: 2 - Pre-Alpha',
        'Intended Audience :: Developers',
        'License :: OSI Approved :: Apache Software License',
        'Natural Language :: English',
        'Programming Language :: Python :: 3',
        'Programming Language :: Python :: 3.4',
        'Programming Language :: Python :: 3.5',
        'Programming Language :: Python :: 3.6',
    ],
    test_suite='tests',
    install_requires=[
        'ruamel.yaml<=0.15.64',
        'yatiml==0.4.2'
    ],
    setup_requires=[
        # dependency for `python setup.py test`
        'pytest-runner',
        # dependencies for `python setup.py build_sphinx`
        'sphinx',
        'recommonmark',
        'sphinx_rtd_theme'
    ],
    tests_require=[
        'ruamel.yaml<=0.15.64',
        'yatiml==0.4.2',
        'pytest>=3.3',
        'pytest-cov',
        'pytest-mypy',
        'pycodestyle',
    ],
    extras_require={
        'dev':  ['prospector[with_pyroma]', 'yapf', 'isort'],
    }
)<|MERGE_RESOLUTION|>--- conflicted
+++ resolved
@@ -8,11 +8,7 @@
 
 setup(
     name='ymmsl',
-<<<<<<< HEAD
-    version='0.7.0',
-=======
     version='0.8.0',
->>>>>>> fc19f3c3
     description="Python bindings for the YAML version of the Multiscale Modeling and Simulation Language",
     long_description=readme + '\n\n',
     author="Lourens Veen",
