#!/usr/bin/env python
# -*- coding: utf-8 -*-

from setuptools import setup

with open('README.rst') as readme_file:
    readme = readme_file.read()

setup(
    name='ymmsl',
<<<<<<< HEAD
    version='0.2.0',
=======
    version='0.2.1',
>>>>>>> ae9ed3eb
    description="Python bindings for the YAML version of the Multiscale Modeling and Simulation Language",
    long_description=readme + '\n\n',
    author="Lourens Veen",
    author_email='l.veen@esciencecenter.nl',
    url='https://github.com/multiscale/ymmsl-python',
    packages=[
        'ymmsl',
    ],
    package_dir={'ymmsl':
                 'ymmsl'},
    include_package_data=True,
    license="Apache Software License 2.0",
    zip_safe=False,
    keywords='yMMSL multiscale modeling simulation YAML',
    classifiers=[
        'Development Status :: 2 - Pre-Alpha',
        'Intended Audience :: Developers',
        'License :: OSI Approved :: Apache Software License',
        'Natural Language :: English',
        'Programming Language :: Python :: 3',
        'Programming Language :: Python :: 3.4',
        'Programming Language :: Python :: 3.5',
        'Programming Language :: Python :: 3.6',
    ],
    test_suite='tests',
    install_requires=[
        'ruamel.yaml<=0.15.64',
        'yatiml==0.4.0'
    ],
    setup_requires=[
        # dependency for `python setup.py test`
        'pytest-runner',
        # dependencies for `python setup.py build_sphinx`
        'sphinx',
        'recommonmark',
        'sphinx_rtd_theme'
    ],
    tests_require=[
        'ruamel.yaml<=0.15.64',
        'yatiml==0.4.0',
        'pytest>=3.3',
        'pytest-cov',
        'pytest-mypy',
        'pycodestyle',
    ],
    extras_require={
        'dev':  ['prospector[with_pyroma]', 'yapf', 'isort'],
    }
)<|MERGE_RESOLUTION|>--- conflicted
+++ resolved
@@ -8,11 +8,7 @@
 
 setup(
     name='ymmsl',
-<<<<<<< HEAD
-    version='0.2.0',
-=======
     version='0.2.1',
->>>>>>> ae9ed3eb
     description="Python bindings for the YAML version of the Multiscale Modeling and Simulation Language",
     long_description=readme + '\n\n',
     author="Lourens Veen",
