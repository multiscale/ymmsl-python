#!/usr/bin/env python
# -*- coding: utf-8 -*-

from setuptools import setup

with open('README.rst') as readme_file:
    readme = readme_file.read()

setup(
    name='ymmsl',
<<<<<<< HEAD
    version='0.5.0',
=======
    version='0.5.1',
>>>>>>> 8d716ddc
    description="Python bindings for the YAML version of the Multiscale Modeling and Simulation Language",
    long_description=readme + '\n\n',
    author="Lourens Veen",
    author_email='l.veen@esciencecenter.nl',
    url='https://github.com/multiscale/ymmsl-python',
    packages=[
        'ymmsl',
    ],
    package_dir={'ymmsl':
                 'ymmsl'},
    include_package_data=True,
    license="Apache Software License 2.0",
    zip_safe=False,
    keywords='yMMSL multiscale modeling simulation YAML',
    classifiers=[
        'Development Status :: 2 - Pre-Alpha',
        'Intended Audience :: Developers',
        'License :: OSI Approved :: Apache Software License',
        'Natural Language :: English',
        'Programming Language :: Python :: 3',
        'Programming Language :: Python :: 3.4',
        'Programming Language :: Python :: 3.5',
        'Programming Language :: Python :: 3.6',
    ],
    test_suite='tests',
    install_requires=[
        'ruamel.yaml<=0.15.64',
        'yatiml==0.4.0'
    ],
    setup_requires=[
        # dependency for `python setup.py test`
        'pytest-runner',
        # dependencies for `python setup.py build_sphinx`
        'sphinx',
        'recommonmark',
        'sphinx_rtd_theme'
    ],
    tests_require=[
        'ruamel.yaml<=0.15.64',
        'yatiml==0.4.0',
        'pytest>=3.3',
        'pytest-cov',
        'pytest-mypy',
        'pycodestyle',
    ],
    extras_require={
        'dev':  ['prospector[with_pyroma]', 'yapf', 'isort'],
    }
)<|MERGE_RESOLUTION|>--- conflicted
+++ resolved
@@ -8,11 +8,7 @@
 
 setup(
     name='ymmsl',
-<<<<<<< HEAD
-    version='0.5.0',
-=======
     version='0.5.1',
->>>>>>> 8d716ddc
     description="Python bindings for the YAML version of the Multiscale Modeling and Simulation Language",
     long_description=readme + '\n\n',
     author="Lourens Veen",
