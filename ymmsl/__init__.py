--- conflicted
+++ resolved
@@ -13,11 +13,7 @@
 from ymmsl.model import Component, Conduit, Model, ModelReference
 
 
-<<<<<<< HEAD
-__version__ = '0.10.0'
-=======
 __version__ = '0.11.0'
->>>>>>> 3e4fa704
 __author__ = 'Lourens Veen'
 __email__ = 'l.veen@esciencecenter.nl'
 
