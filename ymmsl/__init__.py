import yatiml
from typing import Type

from ymmsl.compute_element import Operator, Port
from ymmsl.settings import Settings, ParameterValue
from ymmsl.identity import Identifier, Reference
from ymmsl.io import load, dump, save
from ymmsl.model import ComputeElement, Conduit, Model, ModelReference
from ymmsl.ymmsl import YmmslDocument


"""Python bindings for yMMSL

This package contains all the classes needed to represent a yMMSL file,
as well as to read and write yMMSL files.
"""

<<<<<<< HEAD
__version__ = '0.6.0'
=======
__version__ = '0.7.0'
>>>>>>> 1484c088
__author__ = 'Lourens Veen'
__email__ = 'l.veen@esciencecenter.nl'


__all__ = ['ComputeElement', 'Conduit', 'dump', 'Identifier', 'load', 'Model',
           'ModelReference', 'Operator', 'ParameterValue', 'Port', 'Reference',
           'Settings', 'YmmslDocument', 'save']<|MERGE_RESOLUTION|>--- conflicted
+++ resolved
@@ -15,11 +15,7 @@
 as well as to read and write yMMSL files.
 """
 
-<<<<<<< HEAD
-__version__ = '0.6.0'
-=======
 __version__ = '0.7.0'
->>>>>>> 1484c088
 __author__ = 'Lourens Veen'
 __email__ = 'l.veen@esciencecenter.nl'
 
