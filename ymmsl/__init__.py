--- conflicted
+++ resolved
@@ -15,11 +15,7 @@
 as well as to read and write yMMSL files.
 """
 
-<<<<<<< HEAD
-__version__ = '0.8.0'
-=======
 __version__ = '0.9.0'
->>>>>>> be7c7b77
 __author__ = 'Lourens Veen'
 __email__ = 'l.veen@esciencecenter.nl'
 
